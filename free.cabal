--- conflicted
+++ resolved
@@ -1,10 +1,6 @@
 name:          free
 category:      Control, Monads
-<<<<<<< HEAD
-version:       0.2.1
-=======
-version:       0.2.3
->>>>>>> 4c0a5af9
+version:       0.3.0
 license:       BSD3
 cabal-version: >= 1.6
 license-file:  LICENSE
@@ -28,7 +24,7 @@
     transformers >= 0.2.0 && <= 0.3,
     semigroupoids >= 1.2.2 && <= 1.3,
     comonad >= 1.1 && < 1.2,
-    comonad-transformers >= 1.6.3 && < 1.7,
+    comonad-transformers >= 1.8 && < 1.9,
     semigroups >= 0.5 && < 0.6
 
   if impl(ghc)
@@ -38,6 +34,10 @@
 
   exposed-modules:
     Control.Monad.Free
+    Control.Monad.Free.Class
+    Control.Monad.Trans.Free
     Control.Comonad.Cofree
+    Control.Comonad.Cofree.Class
+    Control.Comonad.Trans.Cofree
 
   ghc-options:      -Wall 