--- conflicted
+++ resolved
@@ -34,16 +34,6 @@
   -- of the program.
   --
   -- Some computations may perform side effects (@unsafePerformIO@), throw an
-<<<<<<< HEAD
-  -- (@error@) exception (using @error@); or not terminate
-  -- (@let infinity = 1 + infinity in infinity@).
-  -- 
-  -- While the 'IO' monad encapsulates side-effects, and the 'Either Error' monad
-  -- encapsulates errors, the 'Iter' monad encapsulates non-termination, preserving
-  -- purity. The 'IterT' transformer expresses possibly non-terminating computations
-  -- in an arbitrary monad.
-    
-=======
   -- exception (using @error@); or not terminate
   -- (@let infinity = 1 + infinity in infinity@).
   -- 
@@ -52,7 +42,6 @@
   -- non-termination. The 'IterT' transformer generalizes non-termination to any monadic
   -- computation.
 
->>>>>>> 1432bd29
   -- * The iterative monad transformer
     IterT(..)
   -- * Capretta's iterative monad
@@ -301,15 +290,6 @@
 
 -- BEGIN MandelbrotIter.lhs
 {- $example
-<<<<<<< HEAD
-This is literate Haskell! To run the example, open the source file and copy
-this comment block into a new file with '.lhs' extension. Compiling with @-O2@
-optimization level is recomended.
-
-@ \{\-\# LANGUAGE TupleSections, PackageImports, FlexibleContexts, ScopedTypeVariables \#\-\} @
-
-> {-# LANGUAGE TupleSections, PackageImports, FlexibleContexts, ScopedTypeVariables #-}
-=======
 This is literate Haskell! To run the example, open the source and copy
 this comment block into a new file with '.lhs' extension. Compiling to an executable
 file with the @-O2@ optimization level is recomended.
@@ -319,7 +299,6 @@
 @ \{\-\# LANGUAGE PackageImports \#\-\} @
 
 > {-# LANGUAGE PackageImports #-}
->>>>>>> 1432bd29
 
 > import Control.Arrow
 > import Control.Monad.Trans.Iter
@@ -385,11 +364,7 @@
 > toIterT :: (Monad m) => Iter a -> IterT m a
 > toIterT = hoistIterT (return . runIdentity)
 > 
-<<<<<<< HEAD
 > escaped' :: Complex Double -> FractalM (Int)
-=======
-> escaped' :: Complex Double -> IterT (ReaderT Canvas IO) Int
->>>>>>> 1432bd29
 > escaped' = toIterT . escaped
 
 Then, to draw a point, we can just retrieve the number of iterations until it
@@ -451,13 +426,8 @@
 > runFractalM :: Canvas -> FractalM a -> IO a
 > runFractalM canvas  = flip runReaderT canvas . retract
 
-<<<<<<< HEAD
-Or we can also trade non-termination for getting an incomplete result,
-by using a timeout.
-=======
 Or, we can trade non-termination for getting an incomplete result,
 by cutting off after a certain number of steps.
->>>>>>> 1432bd29
 
 > cut :: (Monad m) => Integer -> IterT m a -> IterT m (Maybe a)
 > cut n | n < 0 = const $ return Nothing
